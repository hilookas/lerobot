--- conflicted
+++ resolved
@@ -1,10 +1,4 @@
 def make_policy(cfg):
-<<<<<<< HEAD
-    if cfg.policy.name not in ["diffusion", "act"] and cfg.rollout_batch_size > 1:
-        raise NotImplementedError("Only diffusion policy supports rollout_batch_size > 1 for the time being.")
-
-=======
->>>>>>> e1ac5dc6
     if cfg.policy.name == "tdmpc":
         from lerobot.common.policies.tdmpc.policy import TDMPCPolicy
 
